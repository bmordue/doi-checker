--- conflicted
+++ resolved
@@ -3,7 +3,6 @@
  * Main entry point for handling requests and scheduled events
  */
 
-<<<<<<< HEAD
 import logger from './lib/logger.js';
 import { 
   AppError, ValidationError, NotFoundError, ExternalServiceError,
@@ -14,9 +13,11 @@
 // Initialize logger
 const log = logger.createScopedLogger('worker');
 
-/**
- * Main worker definition
- */
+import { isValidDOI, validateDOI } from './lib/doi-validator.js';
+import { checkSingleDOI, checkMultipleDOIs, processResults } from './lib/checker.js';
+import { postBrokenDOIsToActivityPub } from './lib/activitypub.js';
+import { DOI_CONFIG } from './config/constants.js';
+
 export default {
   /**
    * Handle HTTP requests
@@ -25,30 +26,6 @@
     // Setup request-specific logging context
     const requestId = crypto.randomUUID();
     const requestLogger = logger.createScopedLogger(`request:${requestId}`);
-=======
-import { isValidDOI, validateDOI } from './lib/doi-validator.js';
-import { checkSingleDOI, checkMultipleDOIs, processResults } from './lib/checker.js';
-import { postBrokenDOIsToActivityPub } from './lib/activitypub.js';
-import { DOI_CONFIG } from './config/constants.js';
-
-export default {
-  // Handle HTTP requests
-  async fetch(request, env, ctx) {
-    const url = new URL(request.url);
-    
-    // API endpoints
-    if (url.pathname === '/add-doi' && request.method === 'POST') {
-      return await addDOI(request, env);
-    }
-    
-    if (url.pathname === '/remove-doi' && request.method === 'POST') {
-      return await removeDOI(request, env);
-    }
-    
-    if (url.pathname === '/check-now' && request.method === 'POST') {
-      return await checkAllDOIs(env);
-    }
->>>>>>> 8671a7fd
     
     try {
       const url = new URL(request.url);
@@ -91,22 +68,11 @@
       });
       return createErrorResponse(error);
     }
-<<<<<<< HEAD
   },
   
   /**
    * Handle scheduled events
    */
-=======
-    
-    // Default response - API documentation
-    return new Response('DOI Checker API\n/add-doi (POST)\n/remove-doi (POST)\n/check-now (POST)\n/status (GET)', {
-      status: 200
-    });
-  },
-  
-  // Handle scheduled events
->>>>>>> 8671a7fd
   async scheduled(event, env, ctx) {
     const scheduledLogger = logger.createScopedLogger('scheduled');
     
@@ -128,7 +94,6 @@
 /**
  * Main checking function to check all DOIs
  * @param {Object} env - Environment variables and bindings
-<<<<<<< HEAD
  * @param {Object} log - Logger instance
  * @returns {Promise<Response>} - API response
  */
@@ -136,90 +101,71 @@
   try {
     // Get list of DOIs to check
     log.info('Getting DOI list');
-    const doiListJson = await env.DOIS.get('doi-list');
-    
-=======
- * @returns {Promise<Response>} - API response
- */
-async function checkAllDOIs(env) {
-  try {
-    // Get list of DOIs to check
     const doiListJson = await env.DOIS.get(DOI_CONFIG.DOI_LIST_KEY);
->>>>>>> 8671a7fd
     if (!doiListJson) {
       log.info('No DOIs to check');
       return new Response('No DOIs configured', { status: 200 });
     }
     
-<<<<<<< HEAD
     const doiList = safeJsonParse(doiListJson, 'Invalid DOI list format');
     log.info(`Found ${doiList.length} DOIs to check`);
     
-    const results = [];
-    const newlyBroken = [];
-=======
-    const doiList = JSON.parse(doiListJson);
->>>>>>> 8671a7fd
-    
-    // Get previous statuses for comparison
-    const previousStatuses = {};
-    for (const doi of doiList) {
-<<<<<<< HEAD
-      log.debug(`Checking DOI: ${doi}`);
-      
-      try {
-        const result = await checkSingleDOI(doi);
-        results.push(result);
-        
-        // Compare with previous status
-        const previousStatusJson = await env.STATUS.get(doi);
-        let previousStatus = null;
-        
-        if (previousStatusJson) {
-          try {
-            previousStatus = JSON.parse(previousStatusJson);
-          } catch (error) {
-            log.warn(`Error parsing previous status for DOI ${doi}`, { error: error.message });
-          }
-        }
-        
-        // If it was working before but is broken now, it's newly broken
-        if (previousStatus?.working && !result.working) {
-          log.warn(`DOI has become broken: ${doi}`, { 
-            previousStatus: previousStatus?.httpStatus,
-            currentStatus: result.httpStatus,
-            error: result.error
-          });
-          newlyBroken.push(doi);
-        }
-        
-        // Update status in KV
-        const status = {
-          lastCheck: new Date().toISOString(),
-          working: result.working,
-          httpStatus: result.httpStatus,
-          error: result.error || null
-        };
-        
-        await env.STATUS.put(doi, JSON.stringify(status));
-        
-      } catch (error) {
-        log.error(`Error checking DOI ${doi}`, { error: error.message });
-        
-        // Continue with next DOI even if there's an error
-        results.push({
-          doi: doi,
-          working: false,
-          httpStatus: null,
-          error: `Internal error: ${error.message}`
-        });
-      }
-=======
-      const statusJson = await env.STATUS.get(doi);
-      if (statusJson) {
-        previousStatuses[doi] = JSON.parse(statusJson);
-      }
-    }
+    // const results = [];
+    // const newlyBroken = [];
+    
+    // // Get previous statuses for comparison
+    // const previousStatuses = {};
+    // for (const doi of doiList) {
+    //   log.debug(`Checking DOI: ${doi}`);
+      
+    //   try {
+    //     const result = await checkSingleDOI(doi);
+    //     results.push(result);
+        
+    //     // Compare with previous status
+    //     const previousStatusJson = await env.STATUS.get(doi);
+    //     let previousStatus = null;
+        
+    //     if (previousStatusJson) {
+    //       try {
+    //         previousStatus = JSON.parse(previousStatusJson);
+    //       } catch (error) {
+    //         log.warn(`Error parsing previous status for DOI ${doi}`, { error: error.message });
+    //       }
+    //     }
+        
+    //     // If it was working before but is broken now, it's newly broken
+    //     if (previousStatus?.working && !result.working) {
+    //       log.warn(`DOI has become broken: ${doi}`, { 
+    //         previousStatus: previousStatus?.httpStatus,
+    //         currentStatus: result.httpStatus,
+    //         error: result.error
+    //       });
+    //       newlyBroken.push(doi);
+    //     }
+        
+    //     // Update status in KV
+    //     const status = {
+    //       lastCheck: new Date().toISOString(),
+    //       working: result.working,
+    //       httpStatus: result.httpStatus,
+    //       error: result.error || null
+    //     };
+        
+    //     await env.STATUS.put(doi, JSON.stringify(status));
+        
+    //   } catch (error) {
+    //     log.error(`Error checking DOI ${doi}`, { error: error.message });
+        
+    //     // Continue with next DOI even if there's an error
+    //     results.push({
+    //       doi: doi,
+    //       working: false,
+    //       httpStatus: null,
+    //       error: `Internal error: ${error.message}`
+    //     });
+    //   }
+    // }
     
     // Check all DOIs
     const results = await checkMultipleDOIs(doiList);
@@ -236,18 +182,11 @@
         httpStatus: result.httpStatus,
         error: result.error || null
       }));
->>>>>>> 8671a7fd
     }
     
     // Post to ActivityPub if there are newly broken DOIs
     if (newlyBroken.length > 0) {
-<<<<<<< HEAD
       log.info(`Posting ${newlyBroken.length} newly broken DOIs to ActivityPub`);
-      try {
-        await postToActivityPub(newlyBroken, env);
-      } catch (error) {
-        log.error('Error posting to ActivityPub', { error: error.message });
-=======
       // Get ActivityPub configuration from environment
       const activityPubConfig = {
         enabled: env.ACTIVITYPUB_ENABLED !== 'false',
@@ -258,8 +197,7 @@
       try {
         await postBrokenDOIsToActivityPub(newlyBroken, activityPubConfig);
       } catch (error) {
-        console.error('Error posting to ActivityPub:', error);
->>>>>>> 8671a7fd
+        log.error('Error posting to ActivityPub', { error: error.message });
         // Continue execution even if ActivityPub posting fails
       }
     }
@@ -281,7 +219,6 @@
 }
 
 /**
-<<<<<<< HEAD
  * Check a single DOI
  * @param {string} doi - The DOI to check
  * @returns {Promise<Object>} - Check result
@@ -320,6 +257,7 @@
   }
 }
 
+
 /**
  * Add a DOI to the monitoring list
  * @param {Request} request - The HTTP request
@@ -328,14 +266,6 @@
  * @returns {Promise<Response>} - API response
  */
 async function addDOI(request, env, log) {
-=======
- * Add a DOI to the monitoring list
- * @param {Request} request - The HTTP request
- * @param {Object} env - Environment variables and bindings
- * @returns {Promise<Response>} - API response
- */
-async function addDOI(request, env) {
->>>>>>> 8671a7fd
   try {
     // Parse request body
     const body = await request.json().catch(() => {
@@ -344,15 +274,8 @@
     
     const { doi } = body;
     
-<<<<<<< HEAD
     if (!doi) {
       throw new ValidationError('DOI is required');
-=======
-    // Validate DOI
-    const validation = validateDOI(doi);
-    if (!validation.valid) {
-      return new Response(`Invalid DOI: ${validation.error}`, { status: 400 });
->>>>>>> 8671a7fd
     }
     
     if (!isValidDOI(doi)) {
@@ -362,14 +285,13 @@
     log.info(`Adding DOI: ${doi}`);
     
     // Get current list
-<<<<<<< HEAD
-    const doiListJson = await env.DOIS.get('doi-list');
+    const doiListJson = await env.DOIS.get(DOI_CONFIG.DOI_LIST_KEY);
     const doiList = doiListJson ? safeJsonParse(doiListJson, 'Invalid DOI list format') : [];
     
     // Add if not already present
-    if (!doiList.includes(doi)) {
-      doiList.push(doi);
-      await env.DOIS.put('doi-list', JSON.stringify(doiList));
+    if (!doiList.includes(validation.normalized)) {
+      doiList.push(validation.normalized);
+      await env.DOIS.put(DOI_CONFIG.DOI_LIST_KEY, JSON.stringify(doiList));
       log.info(`DOI added: ${doi}`);
     } else {
       log.info(`DOI already exists: ${doi}`);
@@ -382,18 +304,6 @@
       status: 200,
       headers: { 'Content-Type': 'application/json' }
     });
-=======
-    const doiListJson = await env.DOIS.get(DOI_CONFIG.DOI_LIST_KEY);
-    const doiList = doiListJson ? JSON.parse(doiListJson) : [];
-    
-    // Add if not already present
-    if (!doiList.includes(validation.normalized)) {
-      doiList.push(validation.normalized);
-      await env.DOIS.put(DOI_CONFIG.DOI_LIST_KEY, JSON.stringify(doiList));
-    }
-    
-    return new Response(`DOI ${validation.normalized} added to monitoring list`, { status: 200 });
->>>>>>> 8671a7fd
     
   } catch (error) {
     log.error('Error in addDOI', { error: error.message });
@@ -405,16 +315,10 @@
  * Remove a DOI from the monitoring list
  * @param {Request} request - The HTTP request
  * @param {Object} env - Environment variables and bindings
-<<<<<<< HEAD
  * @param {Object} log - Logger instance
  * @returns {Promise<Response>} - API response
  */
 async function removeDOI(request, env, log) {
-=======
- * @returns {Promise<Response>} - API response
- */
-async function removeDOI(request, env) {
->>>>>>> 8671a7fd
   try {
     // Parse request body
     const body = await request.json().catch(() => {
@@ -430,23 +334,18 @@
     log.info(`Removing DOI: ${doi}`);
     
     // Get current list
-<<<<<<< HEAD
-    const doiListJson = await env.DOIS.get('doi-list');
+    const doiListJson = await env.DOIS.get(DOI_CONFIG.DOI_LIST_KEY);
     
     if (!doiListJson) {
       throw new NotFoundError('No DOIs configured');
     }
     
-    const doiList = safeJsonParse(doiListJson, 'Invalid DOI list format');
+    const doiList = doiListJson ? JSON.parse(doiListJson) : [];
     
     // Check if DOI exists
     if (!doiList.includes(doi)) {
       throw new NotFoundError(`DOI ${doi} not found in monitoring list`);
     }
-=======
-    const doiListJson = await env.DOIS.get(DOI_CONFIG.DOI_LIST_KEY);
-    const doiList = doiListJson ? JSON.parse(doiListJson) : [];
->>>>>>> 8671a7fd
     
     // Remove DOI
     const updatedList = doiList.filter(d => d !== doi);
@@ -474,22 +373,14 @@
 /**
  * Get current status of all DOIs
  * @param {Object} env - Environment variables and bindings
-<<<<<<< HEAD
  * @param {Object} log - Logger instance
  * @returns {Promise<Response>} - API response with status JSON
  */
 async function getStatus(env, log) {
   try {
     log.info('Getting DOI status');
-    
-    const doiListJson = await env.DOIS.get('doi-list');
-=======
- * @returns {Promise<Response>} - API response with status JSON
- */
-async function getStatus(env) {
-  try {
     const doiListJson = await env.DOIS.get(DOI_CONFIG.DOI_LIST_KEY);
->>>>>>> 8671a7fd
+
     if (!doiListJson) {
       return new Response(JSON.stringify({ dois: [], count: 0 }), {
         headers: { 'Content-Type': 'application/json' }
@@ -534,33 +425,4 @@
     log.error('Error in getStatus', { error: error.message });
     return createErrorResponse(error);
   }
-<<<<<<< HEAD
-}
-
-/**
- * Post broken DOIs to ActivityPub (placeholder)
- * @param {string[]} brokenDOIs - Array of broken DOI strings
- * @param {Object} env - Environment variables and bindings
- * @returns {Promise<void>}
- */
-async function postToActivityPub(brokenDOIs, env) {
-  // TODO: Implement ActivityPub posting to your snac2 server
-  const message = `🔗 DOI Link Check Alert: ${brokenDOIs.length} broken DOI(s) found:\n${brokenDOIs.map(doi => `• https://doi.org/${doi}`).join('\n')}`;
-  
-  log.info('Would post to ActivityPub', { message, count: brokenDOIs.length });
-  
-  // Placeholder for actual implementation
-  // You'll need to configure your snac2 server details in environment variables
-  // const response = await fetch('https://your-snac2-server.com/api/note', {
-  //   method: 'POST',
-  //   headers: {
-  //     'Content-Type': 'application/json',
-  //     'Authorization': 'Bearer ' + env.SNAC2_TOKEN
-  //   },
-  //   body: JSON.stringify({
-  //     content: message
-  //   })
-  // });
-=======
->>>>>>> 8671a7fd
 }