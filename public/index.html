<!DOCTYPE html>
<html lang="en">
<head>
    <meta charset="UTF-8">
    <meta name="viewport" content="width=device-width, initial-scale=1.0">
    <title>DOI Checker Status</title>
    <style>
        /* Basic styling will go here */
        body { font-family: sans-serif; margin: 20px; }
        h1 { text-align: center; }
        #status-container { margin-top: 20px; }
        .summary { margin-bottom: 20px; padding: 10px; border: 1px solid #ccc; background-color: #f9f9f9; }
        .doi-table { width: 100%; border-collapse: collapse; }
        .doi-table th, .doi-table td { border: 1px solid #ddd; padding: 8px; text-align: left; }
        .doi-table th { background-color: #f2f2f2; }
        .status-working { color: green; }
        .status-broken { color: red; }
        .status-unchecked { color: orange; }

        #controls-container {
            display: flex;
            align-items: center;
            margin-bottom: 20px; /* Already there via inline, but good to have in main CSS */
        }

        #doi-input {
            flex-grow: 1; /* Allow input to take available space */
            margin-right: 10px; /* Keep existing margin */
            padding: 8px; /* Keep existing padding */
            border: 1px solid #ccc; /* Keep existing border */
            border-radius: 4px; /* Keep existing border-radius */
        }

        /* Basic button styling (can be refined if specific button styles are needed beyond inline) */
        /* The inline styles for buttons are quite specific, so we might not need much here unless we want hover effects etc. */

        #spinner {
            /* Inline styles already set: position, top, left, transform, padding, background, color, border-radius */
            /* We'll add a class to control visibility instead of direct style manipulation for display */
            z-index: 1000; /* Ensure it's on top of other elements */
        }

        .spinner-hidden {
            display: none !important; /* Use important to override inline style if needed */
        }

        .spinner-visible {
            display: block !important; /* Or flex, depending on spinner content */
        }

        /* A simple CSS spinner animation */
        .loader {
            border: 5px solid #f3f3f3; /* Light grey */
            border-top: 5px solid #3498db; /* Blue */
            border-radius: 50%;
            width: 40px;
            height: 40px;
            animation: spin 1s linear infinite;
            margin: 0 auto; /* Center if block */
        }

        @keyframes spin {
            0% { transform: rotate(0deg); }
            100% { transform: rotate(360deg); }
        }
    </style>
</head>
<body>
    <div id="controls-container" style="margin-bottom: 20px;">
        <input type="text" id="doi-input" placeholder="Enter DOI" style="margin-right: 10px; padding: 8px; border: 1px solid #ccc; border-radius: 4px;" />
        <button id="submit-doi-button" style="padding: 8px 12px; border: 1px solid #007bff; background-color: #007bff; color: white; border-radius: 4px; cursor: pointer;">Submit</button>
        <button id="refresh-button" style="padding: 8px 12px; border: 1px solid #17a2b8; background-color: #17a2b8; color: white; border-radius: 4px; cursor: pointer; margin-left: 10px;">Refresh</button>
    </div>
    <div id="spinner" class="spinner-hidden" style="position: fixed; top: 50%; left: 50%; transform: translate(-50%, -50%); padding: 20px; background-color: rgba(0,0,0,0.7); color: white; border-radius: 8px;"><div class="loader"></div></div>
    <h1>DOI Checker Status</h1>
    <div id="url-submission-container">
        <input type="text" id="url-input" placeholder="Enter URL to scan for DOIs">
        <button id="submit-url-button">Submit URL</button>
        <div id="submission-feedback"></div> <!-- To display messages to the user -->
    </div>
    <div id="summary-container">
        <!-- Summary information will be populated here -->
    </div>
    <div id="status-container">
        <!-- DOI statuses will be populated here -->
        <p>Loading status...</p>
    </div>
    <script>
    document.addEventListener('DOMContentLoaded', () => {
        const statusContainer = document.getElementById('status-container');
        const summaryContainer = document.getElementById('summary-container');
        const baseUrl = 'https://doi-checker.pentland.workers.dev';

        const doiInput = document.getElementById('doi-input');
        const submitDoiButton = document.getElementById('submit-doi-button');
        const refreshButton = document.getElementById('refresh-button');
        const spinner = document.getElementById('spinner');

        function showSpinner() {
            spinner.classList.remove('spinner-hidden');
            spinner.classList.add('spinner-visible');
        }

        function hideSpinner() {
            spinner.classList.remove('spinner-visible');
            spinner.classList.add('spinner-hidden');
        }

        submitDoiButton.addEventListener('click', () => {
            const doiValue = doiInput.value.trim();

            if (!doiValue) {
                alert('Please enter a DOI.');
                return;
            }

            showSpinner();

            fetch(baseUrl + '/add-doi', {
                method: 'POST',
                headers: {
                    'Content-Type': 'application/json',
                },
                body: JSON.stringify({ doi: doiValue }),
            })
            .then(response => {
                if (!response.ok) {
                    // Try to get error message from response body if possible
                    return response.text().then(text => {
                        throw new Error(`HTTP error! status: ${response.status}, message: ${text || 'No additional error message'}`);
                    });
                }
                return response.json(); // Or response.text() if the server sends plain text
            })
            .then(data => {
                // Assuming the server sends back a JSON response with a message
                alert(data.message || 'DOI submitted successfully!'); // Adjust based on actual server response
                doiInput.value = ''; // Clear input field on success
            })
            .catch(error => {
                console.error('Error submitting DOI:', error);
                alert(`Error submitting DOI: ${error.message}`);
            })
            .finally(() => {
                hideSpinner();
            });
        });

        function fetchStatusAndDisplay() {
            showSpinner(); // Show spinner for status update
            // Existing references like statusContainer, summaryContainer might need to be accessible
            // or passed if this function is moved outside DOMContentLoaded scope.
            // For now, assume they are accessible.

            fetch(baseUrl + '/status')
                .then(response => {
                    if (!response.ok) {
                        throw new Error(`HTTP error! status: ${response.status}`);
                    }
                    return response.json();
                })
                .then(data => {
                    statusContainer.innerHTML = '';
                    summaryContainer.innerHTML = '';

                    const summaryDiv = document.createElement('div');
                    summaryDiv.classList.add('summary');
                    summaryDiv.innerHTML = `
                        <p><strong>Total DOIs:</strong> ${data.count}</p>
                        <p><strong>Working:</strong> <span class="status-working">${data.working}</span></p>
                        <p><strong>Broken:</strong> <span class="status-broken">${data.broken}</span></p>
                        <p><strong>Unchecked:</strong> <span class="status-unchecked">${data.unchecked}</span></p>
                    `;
                    summaryContainer.appendChild(summaryDiv);

                    if (data.dois && data.dois.length > 0) {
                        const table = document.createElement('table');
                        table.classList.add('doi-table');
                        const thead = table.createTHead();
                        const headerRow = thead.insertRow();
                        const headers = ['DOI', 'Last Check', 'Status', 'HTTP Status', 'Error'];
                        headers.forEach(text => {
                            const th = document.createElement('th');
                            th.textContent = text;
                            headerRow.appendChild(th);
                        });
                        const tbody = table.createTBody();
                        data.dois.forEach(doiStatus => {
                            const row = tbody.insertRow();
                            const doiCell = row.insertCell();
                            if (doiStatus.doi) {
                                const link = document.createElement('a');
                                link.href = 'https://doi.org/' + doiStatus.doi;
                                link.textContent = doiStatus.doi;
                                doiCell.appendChild(link);
                            } else {
                                doiCell.textContent = 'N/A';
                            }
                            row.insertCell().textContent = doiStatus.lastCheck ? new Date(doiStatus.lastCheck).toLocaleString() : 'N/A';
                            const statusCell = row.insertCell();
                            if (doiStatus.working === true) {
                                statusCell.textContent = 'Working';
                                statusCell.className = 'status-working';
                            } else if (doiStatus.working === false) {
                                statusCell.textContent = 'Broken';
                                statusCell.className = 'status-broken';
                            } else {
                                statusCell.textContent = 'Unchecked';
                                statusCell.className = 'status-unchecked';
                            }
                            row.insertCell().textContent = doiStatus.httpStatus || 'N/A';
                            row.insertCell().textContent = doiStatus.error || 'N/A';
                        });
                        statusContainer.appendChild(table);
                    } else {
                        statusContainer.innerHTML = '<p>No DOI statuses to display.</p>';
                    }
                })
                .catch(error => {
                    console.error('Error fetching status:', error);
                    summaryContainer.innerHTML = '';
                    statusContainer.innerHTML = `<p style="color: red;">Error loading status: ${error.message}. See console for details.</p>`;
                })
                .finally(() => {
                    hideSpinner(); // Hide spinner after status update is complete or failed
                });
        }

        refreshButton.addEventListener('click', () => {
            showSpinner(); // Show spinner for the /check-now operation

            fetch(baseUrl + '/check-now', {
                method: 'POST',
                // No body needed for this request
            })
            .then(response => {
                if (!response.ok) {
                    // Try to get error message from response body
                    return response.text().then(text => {
                        throw new Error(`/check-now HTTP error! status: ${response.status}, message: ${text || 'No additional error message'}`);
                    });
                }
                return response.json(); // Or response.text() if appropriate
            })
            .then(data => {
                // console.log('/check-now success:', data); // Optional: log success
                // Now fetch the updated status.
                // fetchStatusAndDisplay() will handle its own spinner for the GET /status call.
                fetchStatusAndDisplay();
            })
            .catch(error => {
                console.error('Error during refresh (/check-now):', error);
                alert(`Error during refresh: ${error.message}`);
                hideSpinner(); // Ensure spinner is hidden if /check-now fails before calling fetchStatusAndDisplay
            });
<<<<<<< HEAD

        // New script logic for URL submission
        const urlInput = document.getElementById('url-input');
        const submitUrlButton = document.getElementById('submit-url-button');
        const submissionFeedback = document.getElementById('submission-feedback');

        submitUrlButton.addEventListener('click', async () => {
            submissionFeedback.innerHTML = '';
            const url = urlInput.value.trim();

            if (!url) {
                submissionFeedback.innerHTML = '<p style="color: red;">Please enter a URL.</p>';
                return;
            }

            submissionFeedback.innerHTML = '<p>Processing...</p>';

            try {
                const response = await fetch(url);
                if (!response.ok) {
                    throw new Error(`Failed to fetch URL: ${response.status} ${response.statusText}`);
                }
                const htmlText = await response.text();

                const tempDiv = document.createElement('div');
                tempDiv.innerHTML = htmlText;
                const links = Array.from(tempDiv.getElementsByTagName('a'));
                const doiLinks = links.filter(link => link.href && link.href.startsWith('https://doi.org/'));

                if (doiLinks.length === 0) {
                    submissionFeedback.innerHTML = '<p>No DOI links found on the page.</p>';
                    return;
                }

                submissionFeedback.innerHTML = `<p>Found ${doiLinks.length} DOI link(s). Submitting...</p>`;
                let successfulSubmissions = 0;
                let failedSubmissions = 0;

                for (const link of doiLinks) {
                    const doi = link.href.substring('https://doi.org/'.length);
                    try {
                        const postResponse = await fetch('/add-doi', {
                            method: 'POST',
                            headers: { 'Content-Type': 'application/json' },
                            body: JSON.stringify({ doi: doi })
                        });
                        const result = await postResponse.json();
                        if (postResponse.ok) {
                            submissionFeedback.innerHTML += `<p>Successfully submitted DOI: ${doi}</p>`;
                            successfulSubmissions++;
                        } else {
                            submissionFeedback.innerHTML += `<p style="color: red;">Failed to submit DOI: ${doi}. Error: ${result.message || 'Unknown error'}</p>`;
                            failedSubmissions++;
                        }
                    } catch (error) {
                        submissionFeedback.innerHTML += `<p style="color: red;">Error submitting DOI: ${doi}. ${error.message}</p>`;
                        failedSubmissions++;
                    }
                }

                submissionFeedback.innerHTML += `<p><strong>Submission complete.</strong> Successful: ${successfulSubmissions}, Failed: ${failedSubmissions}.</p>`;
                // Optionally, refresh the status table
                // fetchStatus(); // You would need to wrap the status fetching logic in a function
            } catch (error) {
                submissionFeedback.innerHTML = `<p style="color: red;">Error processing URL: ${error.message}</p>`;
            }
        });
=======
            // Note: fetchStatusAndDisplay has its own finally(hideSpinner),
            // so the spinner will hide once the status update is also complete.
        });

        // Initial load of status
        fetchStatusAndDisplay();
>>>>>>> 047212a1
    });
    </script>
</body>
</html><|MERGE_RESOLUTION|>--- conflicted
+++ resolved
@@ -253,7 +253,6 @@
                 alert(`Error during refresh: ${error.message}`);
                 hideSpinner(); // Ensure spinner is hidden if /check-now fails before calling fetchStatusAndDisplay
             });
-<<<<<<< HEAD
 
         // New script logic for URL submission
         const urlInput = document.getElementById('url-input');
@@ -321,14 +320,9 @@
                 submissionFeedback.innerHTML = `<p style="color: red;">Error processing URL: ${error.message}</p>`;
             }
         });
-=======
-            // Note: fetchStatusAndDisplay has its own finally(hideSpinner),
-            // so the spinner will hide once the status update is also complete.
-        });
 
         // Initial load of status
         fetchStatusAndDisplay();
->>>>>>> 047212a1
     });
     </script>
 </body>
